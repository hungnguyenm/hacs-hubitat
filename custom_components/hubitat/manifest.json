--- conflicted
+++ resolved
@@ -3,24 +3,12 @@
   "domain": "hubitat",
   "name": "Hubitat",
   "config_flow": true,
-<<<<<<< HEAD
-  "documentation": "https://github.com/jason0x43/hass-components",
-=======
   "documentation": "https://github.com/jason0x43/hacs-hubitat",
   "issue_tracker": "https://github.com/jason0x43/hacs-hubitat/issues",
-  "requirements": [],
->>>>>>> b9549bb2
   "ssdp": [],
   "requirements": ["hubitatmaker>=0.6.1,<0.7.0"],
   "zeroconf": [],
   "homekit": {},
   "dependencies": [],
-<<<<<<< HEAD
-  "codeowners": [
-    "@jason0x43"
-  ],
-  "version": "1.0.0"
-=======
   "codeowners": ["@jason0x43"]
->>>>>>> b9549bb2
 }