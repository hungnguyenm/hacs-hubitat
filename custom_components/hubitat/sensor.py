--- conflicted
+++ resolved
@@ -7,9 +7,6 @@
 from homeassistant.components.number import NumberDeviceClass
 from homeassistant.components.sensor import SensorDeviceClass, SensorStateClass
 from homeassistant.config_entries import ConfigEntry
-<<<<<<< HEAD
-from homeassistant.const import DEGREE, POWER_WATT, TEMP_CELSIUS, TEMP_FAHRENHEIT
-=======
 from homeassistant.const import (
     CONCENTRATION_MICROGRAMS_PER_CUBIC_METER,
     CONCENTRATION_PARTS_PER_BILLION,
@@ -28,7 +25,6 @@
     UnitOfVolume,
     UnitOfVolumetricFlux,
 )
->>>>>>> b9549bb2
 from homeassistant.core import HomeAssistant
 from homeassistant.util import dt as dt_util
 
@@ -659,110 +655,7 @@
         self._device_class = DeviceType.HUB_MODE
 
 
-class HubitatAqiSensor(HubitatSensor):
-    """An AQI sensor."""
-
-    def __init__(self, *args: Any, **kwargs: Any):
-        """Initialize an AQI sensor."""
-        super().__init__(*args, **kwargs)
-        self._attribute = "aqi"
-        self._units = "AQI"
-        self._device_class = None
-
-
-class HubitatPm25Sensor(HubitatSensor):
-    """A PM2.5 sensor."""
-
-    def __init__(self, *args: Any, **kwargs: Any):
-        """Initialize a PM2.5 sensor."""
-        super().__init__(*args, **kwargs)
-        self._attribute = "pm25"
-        self._units = "ug/m3"
-        self._device_class = None
-
-
-class HubitatRainRateSensor(HubitatSensor):
-    """A rain rate sensor."""
-
-    def __init__(self, *args: Any, **kwargs: Any):
-        """Initialize a rain rate sensor."""
-        super().__init__(*args, **kwargs)
-        self._attribute = "rainRate"
-        self._units = "in"
-        self._device_class = None
-
-
-class HubitatRainDailySensor(HubitatSensor):
-    """A rain daily sensor."""
-
-    def __init__(self, *args: Any, **kwargs: Any):
-        """Initialize a rain daily sensor."""
-        super().__init__(*args, **kwargs)
-        self._attribute = "rainDaily"
-        self._units = "in"
-        self._device_class = None
-
-
-class HubitatUVIndexSensor(HubitatSensor):
-    """A UV index sensor."""
-
-    def __init__(self, *args: Any, **kwargs: Any):
-        """Initialize a UV index sensor."""
-        super().__init__(*args, **kwargs)
-        self._attribute = "ultravioletIndex"
-        self._device_class = None
-
-
-class HubitatWindDirectionSensor(HubitatSensor):
-    """A wind direction sensor."""
-
-    def __init__(self, *args: Any, **kwargs: Any):
-        """Initialize a wind direction sensor."""
-        super().__init__(*args, **kwargs)
-        self._attribute = "windDirection"
-        self._units = DEGREE
-        self._device_class = None
-
-
-class HubitatWindSpeedSensor(HubitatSensor):
-    """A wind speed sensor."""
-
-    def __init__(self, *args: Any, **kwargs: Any):
-        """Initialize a wind speed sensor."""
-        super().__init__(*args, **kwargs)
-        self._attribute = "windSpeed"
-        self._units = "mph"
-        self._device_class = None
-
-
-class HubitatWindGustSensor(HubitatSensor):
-    """A wind gust sensor."""
-
-    def __init__(self, *args: Any, **kwargs: Any):
-        """Initialize a wind gust sensor."""
-        super().__init__(*args, **kwargs)
-        self._attribute = "windGust"
-        self._units = "mph"
-        self._device_class = None
-
-
 _SENSOR_ATTRS: Tuple[Tuple[str, Type[HubitatSensor]], ...] = (
-<<<<<<< HEAD
-    (ATTR_BATTERY, HubitatBatterySensor),
-    (ATTR_HUMIDITY, HubitatHumiditySensor),
-    (ATTR_ILLUMINANCE, HubitatIlluminanceSensor),
-    (ATTR_POWER, HubitatPowerSensor),
-    (ATTR_TEMPERATURE, HubitatTemperatureSensor),
-    (ATTR_VOLTAGE, HubitatVoltageSensor),
-    ("aqi", HubitatAqiSensor),
-    ("pm25", HubitatPm25Sensor),
-    ("rainRate", HubitatRainRateSensor),
-    ("rainDaily", HubitatRainDailySensor),
-    ("ultravioletIndex", HubitatUVIndexSensor),
-    ("windDirection", HubitatWindDirectionSensor),
-    ("windSpeed", HubitatWindSpeedSensor),
-    ("windGust", HubitatWindGustSensor),
-=======
     (DeviceAttribute.AIR_QUALITY_INDEX, HubitatAirQualityIndexSensor),
     (DeviceAttribute.AMPERAGE, HubitatCurrentSensor),
     (DeviceAttribute.AQI, HubitatAqiSensor),
@@ -799,7 +692,6 @@
     (DeviceAttribute.WIND_DIRECTION, HubitatWindDirectionSensor),
     (DeviceAttribute.WIND_GUST, HubitatWindGustSensor),
     (DeviceAttribute.WIND_SPEED, HubitatWindSpeedSensor),
->>>>>>> b9549bb2
 )
 
 
